/*
Copyright 2011-2013 Paul Ruane.

This program is free software: you can redistribute it and/or modify
it under the terms of the GNU General Public License as published by
the Free Software Foundation, either version 3 of the License, or
(at your option) any later version.

This program is distributed in the hope that it will be useful,
but WITHOUT ANY WARRANTY; without even the implied warranty of
MERCHANTABILITY or FITNESS FOR A PARTICULAR PURPOSE.  See the
GNU General Public License for more details.

You should have received a copy of the GNU General Public License
along with this program.  If not, see <http://www.gnu.org/licenses/>.
*/

package storage

import (
	"fmt"
	"time"
	"tmsu/fingerprint"
	"tmsu/storage/database"
)

// Retrieves the total number of tracked files.
func (storage *Storage) FileCount() (uint, error) {
	return storage.Db.FileCount()
}

// The complete set of tracked files.
func (storage *Storage) Files() (database.Files, error) {
	return storage.Db.Files()
}

// Retrieves a specific file.
func (storage *Storage) File(id uint) (*database.File, error) {
	return storage.Db.File(id)
}

// Retrieves the file with the specified path.
func (storage *Storage) FileByPath(path string) (*database.File, error) {
	return storage.Db.FileByPath(path)
}

// Retrieves all files that are under the specified directory.
func (storage *Storage) FilesByDirectory(path string) (database.Files, error) {
	return storage.Db.FilesByDirectory(path)
}

// Retrieves all file that are under the specified directories.
func (storage *Storage) FilesByDirectories(paths []string) (database.Files, error) {
	files := make(database.Files, 0, 100)

	for _, path := range paths {
		pathFiles, err := storage.Db.FilesByDirectory(path)
		if err != nil {
			return nil, fmt.Errorf("'%v': could not retrieve files for directory: %v", path, err)
		}

		files = append(files, pathFiles...)
	}

	return files, nil
}

// Retrieves the number of files with the specified fingerprint.
func (storage *Storage) FileCountByFingerprint(fingerprint fingerprint.Fingerprint) (uint, error) {
	return storage.Db.FileCountByFingerprint(fingerprint)
}

// Retrieves the set of files with the specified fingerprint.
func (storage *Storage) FilesByFingerprint(fingerprint fingerprint.Fingerprint) (database.Files, error) {
	return storage.Db.FilesByFingerprint(fingerprint)
}

// The number of files with the specified tag.
func (storage *Storage) FileCountWithTag(tagId uint) (uint, error) {
	return storage.Db.FileCountWithTag(tagId)
}

// Retrieves the set of files with the specified tag.
func (storage *Storage) FilesWithTag(tagId uint) (database.Files, error) {
	return storage.Db.FilesWithTag(tagId)
}

// The number of files with the specified set of tags.
func (storage *Storage) FileCountWithTags(tagIds []uint) (uint, error) {
	if len(tagIds) == 1 {
		fmt.Println("Shortcut as single tag")
		return storage.Db.FileCountWithTag(tagIds[0])
	}

	return storage.Db.FileCountWithTags(tagIds)
}

// Retrieves the set of files with the specified set of tags.
func (storage *Storage) FilesWithTags(includeTagIds, excludeTagIds []uint) (database.Files, error) {
<<<<<<< HEAD
	var files database.Files
	var err error

	files, err = storage.Db.FilesWithTags(includeTagIds, excludeTagIds)
	if err != nil {
		return nil, fmt.Errorf("could not retrieve files with tags %v: %v", includeTagIds, err)
=======
	files, err := storage.Db.FilesWithTags(includeTagIds, excludeTagIds)
	if err != nil {
		return nil, fmt.Errorf("could not retrieve files: %v", err)
>>>>>>> a74972ff
	}

	resultFiles := make(database.Files, 0, len(files))
	for _, file := range files {
		if file != nil {
			resultFiles = append(resultFiles, file)
		}
	}

	return resultFiles, nil
}

// Retrieves the sets of duplicate files within the database.
func (storage *Storage) DuplicateFiles() ([]database.Files, error) {
	return storage.Db.DuplicateFiles()
}

// Adds a file to the database.
func (storage *Storage) AddFile(path string, fingerprint fingerprint.Fingerprint, modTime time.Time, size int64, isDir bool) (*database.File, error) {
	return storage.Db.InsertFile(path, fingerprint, modTime, size, isDir)
}

// Updates a file in the database.
func (storage *Storage) UpdateFile(fileId uint, path string, fingerprint fingerprint.Fingerprint, modTime time.Time, size int64, isDir bool) (*database.File, error) {
	return storage.Db.UpdateFile(fileId, path, fingerprint, modTime, size, isDir)
}

// Removes a file from the database.
func (storage *Storage) RemoveFile(fileId uint) error {
	return storage.Db.DeleteFile(fileId)
}<|MERGE_RESOLUTION|>--- conflicted
+++ resolved
@@ -97,18 +97,9 @@
 
 // Retrieves the set of files with the specified set of tags.
 func (storage *Storage) FilesWithTags(includeTagIds, excludeTagIds []uint) (database.Files, error) {
-<<<<<<< HEAD
-	var files database.Files
-	var err error
-
-	files, err = storage.Db.FilesWithTags(includeTagIds, excludeTagIds)
-	if err != nil {
-		return nil, fmt.Errorf("could not retrieve files with tags %v: %v", includeTagIds, err)
-=======
 	files, err := storage.Db.FilesWithTags(includeTagIds, excludeTagIds)
 	if err != nil {
 		return nil, fmt.Errorf("could not retrieve files: %v", err)
->>>>>>> a74972ff
 	}
 
 	resultFiles := make(database.Files, 0, len(files))
