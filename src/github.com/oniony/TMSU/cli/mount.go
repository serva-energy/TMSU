// Copyright 2011-2018 Paul Ruane.

// This program is free software: you can redistribute it and/or modify
// it under the terms of the GNU General Public License as published by
// the Free Software Foundation, either version 3 of the License, or
// (at your option) any later version.

// This program is distributed in the hope that it will be useful,
// but WITHOUT ANY WARRANTY; without even the implied warranty of
// MERCHANTABILITY or FITNESS FOR A PARTICULAR PURPOSE.  See the
// GNU General Public License for more details.

// You should have received a copy of the GNU General Public License
// along with this program.  If not, see <http://www.gnu.org/licenses/>.

// +build !windows

package cli

import (
	"fmt"
	"github.com/oniony/TMSU/common/log"
	"github.com/oniony/TMSU/vfs"
	"io/ioutil"
	"os"
	"os/exec"
	"path/filepath"
	"syscall"
	"time"
)

var MountCommand = Command{
	Name:     "mount",
	Synopsis: "Mount the virtual filesystem",
	Usages: []string{"tmsu mount",
		"tmsu mount [OPTION]... [FILE] MOUNTPOINT"},
	Description: `Without arguments, lists the currently mounted file-systems, otherwise mounts a virtual file-system at the path MOUNTPOINT.

Where FILE is specified, the database at FILE is mounted.

If FILE is not specified but the TMSU_DB environment variable is defined then the database at TMSU_DB is mounted.

Where neither FILE is specified nor TMSU_DB defined then the default database is mounted.

To allow other users access to the mounted filesystem, pass the 'allow_other' FUSE option, e.g. 'tmsu mount --options=allow_other mp'. (FUSE only allows the root user to use this option unless 'user_allow_other' is present in '/etc/fuse.conf'.)`,
	Examples: []string{"$ tmsu mount mp",
		"$ tmsu mount /tmp/db mp",
		"$ tmsu mount --options=allow_other mp"},
	Options: Options{Option{"--options", "-o", "mount options (passed to fusermount)", true, ""}},
	Exec:    mountExec,
}

// unexported

func mountExec(options Options, args []string, databasePath string) (error, warnings) {
	var mountOptions string
	if options.HasOption("--options") {
		mountOptions = options.Get("--options").Argument
	}

	store, err := openDatabase(databasePath)
	if err != nil {
		return err, nil
	}
	defer store.Close()

	tx, err := store.Begin()
	if err != nil {
		return err, nil
	}
	defer tx.Commit()

	switch len(args) {
	case 0:
		if err := listMounts(); err != nil {
			return err, nil
		}
	case 1:
		mountPath := args[0]

		if err := mountExplicit(store.DbPath, mountPath, mountOptions); err != nil {
			return err, nil
		}
	case 2:
		databasePath := args[0]
		mountPath := args[1]

		if err := mountExplicit(databasePath, mountPath, mountOptions); err != nil {
			return err, nil
		}
	default:
		return fmt.Errorf("too many arguments"), nil
	}

	return nil, nil
}

func listMounts() error {
	log.Info(2, "retrieving mount table.")

	mt, err := vfs.GetMountTable()
	if err != nil {
		return fmt.Errorf("could not get mount table: %v", err)
	}

	if len(mt) == 0 {
		log.Info(2, "mount table is empty.")
	}

	dbPathWidth := 0
	for _, mount := range mt {
		if len(mount.DatabasePath) > dbPathWidth {
			dbPathWidth = len(mount.DatabasePath)
		}
	}

	for _, mount := range mt {
		fmt.Printf("%-*v\tat\t%v\n", dbPathWidth, mount.DatabasePath, mount.MountPath)
	}

	return nil
}

func mountExplicit(databasePath string, mountPath string, mountOptions string) error {
	if alreadyMounted(mountPath) {
		return fmt.Errorf("%v: mount path already in use", mountPath)
	}

	stat, err := os.Stat(mountPath)
	if err != nil {
		return fmt.Errorf("%v: could not stat: %v", mountPath, err)
	}
	if stat == nil {
		return fmt.Errorf("%v: mount point does not exist", mountPath)
	}
	if !stat.IsDir() {
		return fmt.Errorf("%v: mount point is not a directory", mountPath)
	}

	stat, err = os.Stat(databasePath)
	if err != nil {
		return fmt.Errorf("%v: could not stat: %v", databasePath, err)
	}
	if stat == nil {
		return fmt.Errorf("%v: database does not exist", databasePath)
	}

	log.Infof(2, "spawning daemon to mount VFS for database '%v' at '%v'", databasePath, mountPath)

	args := []string{"vfs", "--database=" + databasePath, mountPath, "--options=" + mountOptions}
	daemon := exec.Command(os.Args[0], args...)

<<<<<<< HEAD
    tempFile, err := ioutil.TempFile("", "tmsu-vfs-")
    if err != nil {
        return fmt.Errorf("could not get a temporary file: %v", err)
    }
    daemon.Stderr = tempFile
=======
	tempFile, err := ioutil.TempFile("", "tmsu-vfs-")
	if err != nil {
		return fmt.Errorf("could not get a temporary file: %v", err)
	}
	daemon.Stderr = tempFile
>>>>>>> b6f3ef56

	err = daemon.Start()
	if err != nil {
		return fmt.Errorf("could not start daemon: %v", err)
	}

	log.Info(2, "sleeping.")

	const halfSecond = 500000000
	time.Sleep(halfSecond)

	log.Info(2, "checking whether daemon started successfully.")

	var waitStatus syscall.WaitStatus
	var rusage syscall.Rusage
	_, err = syscall.Wait4(daemon.Process.Pid, &waitStatus, syscall.WNOHANG, &rusage)
	if err != nil {
		return fmt.Errorf("could not check daemon status: %v", err)
	}

	if waitStatus.Exited() {
		if waitStatus.ExitStatus() != 0 {
<<<<<<< HEAD
            return fmt.Errorf("virtual filesystem mount failed: see standard error output: %v", tempFile.Name())
=======
			return fmt.Errorf("virtual filesystem mount failed: see standard error output: %v", tempFile.Name())
>>>>>>> b6f3ef56
		}
	}

	return nil
}

func alreadyMounted(path string) bool {
	absPath, err := filepath.Abs(path)
	if err != nil {
		return false
	}

	mt, err := vfs.GetMountTable()
	if err != nil {
		return false
	}

	for _, mount := range mt {
		if mount.MountPath == absPath {
			return true
		}
	}

	return false
}<|MERGE_RESOLUTION|>--- conflicted
+++ resolved
@@ -150,19 +150,11 @@
 	args := []string{"vfs", "--database=" + databasePath, mountPath, "--options=" + mountOptions}
 	daemon := exec.Command(os.Args[0], args...)
 
-<<<<<<< HEAD
-    tempFile, err := ioutil.TempFile("", "tmsu-vfs-")
-    if err != nil {
-        return fmt.Errorf("could not get a temporary file: %v", err)
-    }
-    daemon.Stderr = tempFile
-=======
 	tempFile, err := ioutil.TempFile("", "tmsu-vfs-")
 	if err != nil {
 		return fmt.Errorf("could not get a temporary file: %v", err)
 	}
 	daemon.Stderr = tempFile
->>>>>>> b6f3ef56
 
 	err = daemon.Start()
 	if err != nil {
@@ -185,11 +177,7 @@
 
 	if waitStatus.Exited() {
 		if waitStatus.ExitStatus() != 0 {
-<<<<<<< HEAD
-            return fmt.Errorf("virtual filesystem mount failed: see standard error output: %v", tempFile.Name())
-=======
 			return fmt.Errorf("virtual filesystem mount failed: see standard error output: %v", tempFile.Name())
->>>>>>> b6f3ef56
 		}
 	}
 
