--- conflicted
+++ resolved
@@ -18,11 +18,7 @@
 	@echo
 	@echo "CLEANING"
 	@echo
-<<<<<<< HEAD
 	go clean
-=======
-	cd src/github.com/oniony/TMSU && go clean .
->>>>>>> 009d691c
 	rm -Rf bin
 	rm -Rf $(DIST_DIR)
 	rm -f $(DIST_FILE)
@@ -32,11 +28,7 @@
 	@echo "COMPILING"
 	@echo
 	@mkdir -p bin
-<<<<<<< HEAD
 	go build -o bin/tmsu
-=======
-	cd src/github.com/oniony/TMSU && go build -o ../../../../bin/tmsu github.com/oniony/TMSU
->>>>>>> 009d691c
 
 test: unit-test integration-test
 
